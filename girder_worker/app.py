import girder_worker
from girder_worker import logger
import traceback as tb
import celery
from celery import Celery, __version__
from distutils.version import LooseVersion
from celery.signals import (task_prerun, task_postrun,
                            task_failure, task_success,
                            worker_ready, before_task_publish, task_revoked)
from celery.result import AsyncResult

from celery.task.control import inspect

from six.moves import configparser
<<<<<<< HEAD
from .utils import JobStatus, StateTransitionException
=======
import sys
from .utils import JobStatus
>>>>>>> 32c4a8ca


class GirderAsyncResult(AsyncResult):
    def __init__(self, *args, **kwargs):
        self._job = None
        super(GirderAsyncResult, self).__init__(*args, **kwargs)

    @property
    def job(self):
        if self._job is None:
            try:
                # GirderAsyncResult() objects may be instantiated in either a girder REST
                # request,  or in some other context (e.g. from a running girder_worker
                # instance if there is a chain).  If we are in a REST request we should
                # have access to the girder package and can directly access the database
                # If we are in a girder_worker context (or even in python console or a
                # testing context) then we should get an ImportError and we can make a REST
                # request to get the information we need.
                from girder.utility.model_importer import ModelImporter
                job_model = ModelImporter.model('job', 'jobs')

                try:
                    return job_model.findOne({'celeryTaskId': self.task_id})
                except IndexError:
                    return None

            except ImportError:
                # Make a rest request to get the job info
                return None

        return self._job


class Task(celery.Task):
    """Girder Worker Task object"""

    _girder_job_title = None
    _girder_job_type = None
    _girder_job_public = False
    _girder_job_handler = 'celery_handler'
    _girder_job_other_fields = {}

    special_headers = ['girder_token', 'girder_user']

    def AsyncResult(self, task_id, **kwargs):
        return GirderAsyncResult(task_id, backend=self.backend,
                                 task_name=self.name, app=self.app, **kwargs)

    def apply_async(self, args=None, kwargs=None, task_id=None, producer=None,
                    link=None, link_error=None, shadow=None, **options):

        # Pass girder related job information through to
        # the signals by adding this information to options['headers']
        headers = {}

        # Certain keys may show up in either kwargs (e.g. via .delay(girder_token='foo')
        # or in options (e.g.  .apply_async(args=(), kwargs={}, girder_token='foo')
        # For those special headers,  pop them out of kwargs or options and put them
        # in headers so they can be picked up by the before_task_publish signal.
        for key in self.special_headers:
            if kwargs is not None and key in kwargs:
                headers[key] = kwargs.pop(key)
            if key in options:
                headers[key] = options.pop(key)

        headers['girder_job_title'] = self._girder_job_title
        headers['girder_job_type'] = self._girder_job_type
        headers['girder_job_public'] = self._girder_job_public
        headers['girder_job_handler'] = self._girder_job_handler
        headers['girder_job_other_fields'] = self._girder_job_other_fields

        if 'headers' in options:
            options['headers'].update(headers)
        else:
            options['headers'] = headers

        return super(Task, self).apply_async(
            args=args, kwargs=kwargs, task_id=task_id, producer=producer,
            link=link, link_error=link_error, shadow=shadow, **options)

    @property
    def canceled(self):
        """
        A property to indicate if a task has been canceled.

        :returns True is this task has been canceled, False otherwise.
        """
        return is_revoked(self)


@before_task_publish.connect
def girder_before_task_publish(sender=None, body=None, exchange=None,
                               routing_key=None, headers=None, properties=None,
                               declare=None, retry_policy=None, **kwargs):
    if 'jobInfoSpec' not in headers:
        try:
            # Note: If we can import these objects from the girder packages we
            # assume our producer is in a girder REST request. This allows
            # us to create the job model's directly. Otherwise there will be an
            # ImportError and we can create the job via a REST request using
            # the jobInfoSpec in headers.
            from girder.utility.model_importer import ModelImporter
            from girder.plugins.worker import utils
            from girder.api.rest import getCurrentUser

            job_model = ModelImporter.model('job', 'jobs')

            user = headers.pop('girder_user', getCurrentUser())
            token = headers.pop('girder_token', None)

            task_args, task_kwargs = body[0], body[1]

            job = job_model.createJob(
                **{'title': headers.get('girder_job_title', Task._girder_job_title),
                   'type': headers.get('girder_job_type', Task._girder_job_type),
                   'handler': headers.get('girder_job_handler', Task._girder_job_handler),
                   'public': headers.get('girder_job_public', Task._girder_job_public),
                   'user': user,
                   'args': task_args,
                   'kwargs': task_kwargs,
                   'otherFields': dict(celeryTaskId=headers['id'],
                                       **headers.get('girder_job_other_fields',
                                                     Task._girder_job_other_fields))})
            # If we don't have a token from girder_token kwarg,  use
            # the job token instead. Otherwise no token
            if token is None:
                token = job.get('token', None)

            headers['jobInfoSpec'] = utils.jobInfoSpec(job, token)
            headers['apiUrl'] = utils.getWorkerApiUrl()

        except ImportError:
            # TODO: Check for self.job_manager to see if we have
            #       tokens etc to contact girder and create a job model
            #       we may be in a chain or a chord or some-such
            pass


@worker_ready.connect
def check_celery_version(*args, **kwargs):
    if LooseVersion(__version__) < LooseVersion('4.0.0'):
        sys.exit("""You are running Celery {}.

girder-worker requires celery>=4.0.0""".format(__version__))


def deserialize_job_info_spec(**kwargs):
    return girder_worker.utils.JobManager(**kwargs)


class JobSpecNotFound(Exception):
    pass


<<<<<<< HEAD
# ::: NOTE :::
# This is a transitional function for managing compatibility between
# Celery 3.X and 4.X. The issue is how child tasks,  spawned from
# girder-worker, handle their status updates and logging. In Celery 3.X
# there is no easy way to determine if a task was spawned by another
# task and so all status updates/logs are sent to the same girder job
# model.  In Celery 4.X task ancestry is handled through the parent_id
# attribute. So for Celery 4.X child tasks will report nothing,  for
# Celery 3.X child tasks report everything to the same girder JobModel.
# This is not an ideal situation, and while the path forward is to
# transition to Celery 4, this function exists to temporarily provide
# backwards compatibility with Celery 3.X while projects transition.
def _update_status(task, status):
    # Celery 4.X
    if hasattr(task.request, 'parent_id'):
        # For now,  only automatically update status if this is
        # not a child task. Otherwise child tasks completion will
        # update the parent task's jobModel in girder.
        if task.request.parent_id is None:
            task.job_manager.updateStatus(status)
    # Celery 3.X
    else:
        task.job_manager.updateStatus(status)


def _job_manager(request=None, headers=None, kwargs=None):
    # Celery 4.x API
    if request is not None and hasattr(request, 'jobInfoSpec'):
        jobSpec = request.jobInfoSpec

    # Celery 3.X API or we are being called from revoked signal
    elif headers is not None and \
            'jobInfoSpec' in headers:
        jobSpec = headers['jobInfoSpec']

    # Deprecated: This method of passing job information
    # to girder_worker is deprecated. Newer versions of girder
    # pass this information automatically as apart of the
    # header metadata in the worker scheduler.
    elif 'jobInfo' in kwargs:
        jobSpec = kwargs.pop('jobInfo', {})

    else:
        raise JobSpecNotFound

    return deserialize_job_info_spec(**jobSpec)


=======
>>>>>>> 32c4a8ca
@task_prerun.connect
def gw_task_prerun(task=None, sender=None, task_id=None,
                   args=None, kwargs=None, **rest):
    """Deserialize the jobInfoSpec passed in through the headers.

    This provides the a JobManager class as an attribute of the
    task before task execution.  decorated functions may bind to
    their task and have access to the job_manager for logging and
    updating their status in girder.
    """
    try:
<<<<<<< HEAD
        task.job_manager = _job_manager(task.request, task.request.headers,
                                        kwargs)
        _update_status(task, JobStatus.RUNNING)
=======
        if hasattr(task.request, 'jobInfoSpec'):
            jobSpec = task.request.jobInfoSpec

        # Deprecated: This method of passing job information
        # to girder_worker is deprecated. Newer versions of girder
        # pass this information automatically as apart of the
        # header metadata in the worker scheduler.
        elif 'jobInfo' in kwargs:
            jobSpec = kwargs.pop('jobInfo', {})

        else:
            raise JobSpecNotFound

        task.job_manager = deserialize_job_info_spec(**jobSpec)

        # For now,  only automatically update status if this is
        # not a child task. Otherwise child tasks completion will
        # update the parent task's jobModel in girder.
        if task.request.parent_id is None:
            task.job_manager.updateStatus(JobStatus.RUNNING)
>>>>>>> 32c4a8ca

    except JobSpecNotFound:
        task.job_manager = None
        logger.warn('No jobInfoSpec. Setting job_manager to None.')
    except StateTransitionException:
        # Fetch the current status of the job
        status = task.job_manager.refreshStatus()
        # If we are canceling we want to stay in that state
        if status != JobStatus.CANCELING:
            raise


@task_success.connect
def gw_task_success(sender=None, **rest):
    try:
        if sender.request.parent_id is None:
            sender.job_manager.updateStatus(JobStatus.SUCCESS)

    except AttributeError:
        pass
    except StateTransitionException:
        # Fetch the current status of the job
        status = sender.job_manager.refreshStatus()
        # If we are in CANCELING move to CANCELED
        if status == JobStatus.CANCELING:
            _update_status(sender, JobStatus.CANCELED)
        else:
            raise


@task_failure.connect
def gw_task_failure(sender=None, exception=None,
                    traceback=None, **rest):
    try:

        msg = '%s: %s\n%s' % (
            exception.__class__.__name__, exception,
            ''.join(tb.format_tb(traceback)))

        sender.job_manager.write(msg)

        if sender.request.parent_id is None:
            sender.job_manager.updateStatus(JobStatus.ERROR)

    except AttributeError:
        pass


@task_postrun.connect
def gw_task_postrun(task=None, sender=None, task_id=None,
                    args=None, kwargs=None,
                    retval=None, state=None, **rest):
    try:
        task.job_manager._flush()
        task.job_manager._redirectPipes(False)
    except AttributeError:
        pass


@task_revoked.connect
def gw_task_revoked(sender=None, request=None, **rest):
    try:
        sender.job_manager = _job_manager(headers=request.message.headers,
                                          kwargs=request.kwargsrepr)
        _update_status(sender, JobStatus.CANCELED)
    except AttributeError:
        pass
    except JobSpecNotFound:
        logger.warn('No jobInfoSpec. Unable to move \'%s\' into CANCELED state.')


# Access to the correct "Inspect" instance for this worker
_inspector = None


def _worker_inspector(task):
    global _inspector
    if _inspector is None:
        _inspector = inspect([task.request.hostname])

    return _inspector


# Get this list of currently revoked tasks for this worker
def _revoked_tasks(task):
    return _worker_inspector(task).revoked()[task.request.hostname]


def is_revoked(task):
    """
    Utility function to check is a task has been revoked.

    :param task: The task.
    :type task: celery.app.task.Task
    :return True, if this task is in the revoked list for this worker, False
            otherwise.
    """
    return task.request.id in _revoked_tasks(task)


class _CeleryConfig:
    CELERY_ACCEPT_CONTENT = ['json', 'pickle', 'yaml']


broker_uri = girder_worker.config.get('celery', 'broker')
try:
    backend_uri = girder_worker.config.get('celery', 'backend')
except configparser.NoOptionError:
    backend_uri = broker_uri

app = Celery(
    main=girder_worker.config.get('celery', 'app_main'),
    backend=backend_uri, broker=broker_uri,
    task_cls='girder_worker.app:Task')

app.config_from_object(_CeleryConfig)<|MERGE_RESOLUTION|>--- conflicted
+++ resolved
@@ -12,12 +12,8 @@
 from celery.task.control import inspect
 
 from six.moves import configparser
-<<<<<<< HEAD
+import sys
 from .utils import JobStatus, StateTransitionException
-=======
-import sys
-from .utils import JobStatus
->>>>>>> 32c4a8ca
 
 
 class GirderAsyncResult(AsyncResult):
@@ -172,41 +168,9 @@
     pass
 
 
-<<<<<<< HEAD
-# ::: NOTE :::
-# This is a transitional function for managing compatibility between
-# Celery 3.X and 4.X. The issue is how child tasks,  spawned from
-# girder-worker, handle their status updates and logging. In Celery 3.X
-# there is no easy way to determine if a task was spawned by another
-# task and so all status updates/logs are sent to the same girder job
-# model.  In Celery 4.X task ancestry is handled through the parent_id
-# attribute. So for Celery 4.X child tasks will report nothing,  for
-# Celery 3.X child tasks report everything to the same girder JobModel.
-# This is not an ideal situation, and while the path forward is to
-# transition to Celery 4, this function exists to temporarily provide
-# backwards compatibility with Celery 3.X while projects transition.
-def _update_status(task, status):
-    # Celery 4.X
-    if hasattr(task.request, 'parent_id'):
-        # For now,  only automatically update status if this is
-        # not a child task. Otherwise child tasks completion will
-        # update the parent task's jobModel in girder.
-        if task.request.parent_id is None:
-            task.job_manager.updateStatus(status)
-    # Celery 3.X
-    else:
-        task.job_manager.updateStatus(status)
-
-
 def _job_manager(request=None, headers=None, kwargs=None):
-    # Celery 4.x API
-    if request is not None and hasattr(request, 'jobInfoSpec'):
+    if hasattr(request, 'jobInfoSpec'):
         jobSpec = request.jobInfoSpec
-
-    # Celery 3.X API or we are being called from revoked signal
-    elif headers is not None and \
-            'jobInfoSpec' in headers:
-        jobSpec = headers['jobInfoSpec']
 
     # Deprecated: This method of passing job information
     # to girder_worker is deprecated. Newer versions of girder
@@ -220,9 +184,13 @@
 
     return deserialize_job_info_spec(**jobSpec)
 
-
-=======
->>>>>>> 32c4a8ca
+def _update_status(task, status):
+    # For now,  only automatically update status if this is
+    # not a child task. Otherwise child tasks completion will
+    # update the parent task's jobModel in girder.
+    if task.request.parent_id is None:
+        task.job_manager.updateStatus(status)
+
 @task_prerun.connect
 def gw_task_prerun(task=None, sender=None, task_id=None,
                    args=None, kwargs=None, **rest):
@@ -234,32 +202,9 @@
     updating their status in girder.
     """
     try:
-<<<<<<< HEAD
         task.job_manager = _job_manager(task.request, task.request.headers,
                                         kwargs)
         _update_status(task, JobStatus.RUNNING)
-=======
-        if hasattr(task.request, 'jobInfoSpec'):
-            jobSpec = task.request.jobInfoSpec
-
-        # Deprecated: This method of passing job information
-        # to girder_worker is deprecated. Newer versions of girder
-        # pass this information automatically as apart of the
-        # header metadata in the worker scheduler.
-        elif 'jobInfo' in kwargs:
-            jobSpec = kwargs.pop('jobInfo', {})
-
-        else:
-            raise JobSpecNotFound
-
-        task.job_manager = deserialize_job_info_spec(**jobSpec)
-
-        # For now,  only automatically update status if this is
-        # not a child task. Otherwise child tasks completion will
-        # update the parent task's jobModel in girder.
-        if task.request.parent_id is None:
-            task.job_manager.updateStatus(JobStatus.RUNNING)
->>>>>>> 32c4a8ca
 
     except JobSpecNotFound:
         task.job_manager = None
@@ -275,9 +220,7 @@
 @task_success.connect
 def gw_task_success(sender=None, **rest):
     try:
-        if sender.request.parent_id is None:
-            sender.job_manager.updateStatus(JobStatus.SUCCESS)
-
+        _update_status(sender, JobStatus.SUCCESS)
     except AttributeError:
         pass
     except StateTransitionException:
@@ -300,9 +243,7 @@
             ''.join(tb.format_tb(traceback)))
 
         sender.job_manager.write(msg)
-
-        if sender.request.parent_id is None:
-            sender.job_manager.updateStatus(JobStatus.ERROR)
+        _update_status(sender, JobStatus.ERROR)
 
     except AttributeError:
         pass
