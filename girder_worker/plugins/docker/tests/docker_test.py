--- conflicted
+++ resolved
@@ -232,12 +232,8 @@
     @mock.patch('subprocess.Popen')
     def testCleanupHook(self, mockPopen):
         os.makedirs(_tmp)
-<<<<<<< HEAD
         mockPopen.return_value = process_mock
-=======
-        mockPopen.return_value = processMock
         girder_worker.config.set('docker', 'gc', 'True')
->>>>>>> d4e43cb7
         girder_worker.config.set('docker', 'cache_timeout', '123456')
         girder_worker.config.set('docker', 'exclude_images', 'test/test:latest')
 
@@ -252,18 +248,13 @@
         self.assertEqual(env['GRACE_PERIOD_SECONDS'], '123456')
         six.assertRegex(self, env['EXCLUDE_FROM_GC'], r'\.docker-gc-exclude$')
 
-<<<<<<< HEAD
-    @mock.patch('docker.from_env')
-    def testOutputValidation(self, from_env):
-        from_env.return_value = docker_client_mock
-=======
     @mock.patch('subprocess.Popen')
     def testCleanupHookWithoutOptIn(self, mockPopen):
-        mockPopen.return_value = processMock
+        mockPopen.return_value = process_mock
         cleanup.main()
         self.assertEqual(mockPopen.call_count, 0)
         # Now with explicit settings
-        mockPopen.return_value = processMock
+        mockPopen.return_value = process_mock
         girder_worker.config.set('docker', 'gc', 'False')
         girder_worker.config.set('docker', 'cache_timeout', '123456')
         girder_worker.config.set('docker', 'exclude_images', 'test/test:latest')
@@ -271,10 +262,9 @@
         cleanup.main()
         self.assertEqual(mockPopen.call_count, 0)
 
-    @mock.patch('subprocess.Popen')
-    def testOutputValidation(self, mockPopen):
-        mockPopen.return_value = processMock
->>>>>>> d4e43cb7
+    @mock.patch('docker.from_env')
+    def testOutputValidation(self, from_env):
+        from_env.return_value = docker_client_mock
 
         task = {
             'mode': 'docker',
